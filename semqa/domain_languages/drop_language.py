--- conflicted
+++ resolved
@@ -1618,12 +1618,8 @@
         pattn = passage_attention._value * self.passage_mask
         # Computing for debugging and aux loss purposes
         inputpattn_num_distribution, _, _ = self.compute_num_distribution(pattn)
-<<<<<<< HEAD
-        minmax_num_pattn = self.pattn_for_minmaxNum(pattn, min_max_op)
-=======
         minmax_num_pattn, input_numtoken_probs, minmax_numtoken_probs = self.pattn_for_minmaxNum(pattn=pattn,
                                                                                                  max_min=min_max_op)
->>>>>>> 657cce0c
 
         loss = 0.0
         if num_grounding_supervision is not None:
